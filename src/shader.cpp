#include <cstring>
#include <GL/glew.h>
#include "shader.hpp"

bool ShaderProgram::shaderIsOutdated(TexelChannels texel_format,
<<<<<<< HEAD
                                     const std::vector<std::string>& uniforms) {
=======
                                     const std::vector<std::string>& uniforms,
                                     const char* pixel_layout) {
>>>>>>> eba779f5
    // If the texel format or the uniform container size changed,
    // the program must be created again
    if(texel_format != texel_format_ ||
       uniforms.size() != uniforms_.size()) {
        return true;
    }

    // The program must also be created again if an uniform name
    // changed
    for(const auto& uniformName: uniforms) {
        if(uniforms_.find(uniformName) == uniforms_.end()) {
            return true;
        }
    }

<<<<<<< HEAD
=======
    for(int i = 0; i < 4; ++i) {
        if(pixel_layout[i] != pixel_layout_[i]) {
            return true;
        }
    }

>>>>>>> eba779f5
    // Otherwise, it must not change
    return false;
}

bool ShaderProgram::create(const char* v_source,
                           const char* f_source,
                           TexelChannels texel_format,
<<<<<<< HEAD
                           const std::vector<std::string>& uniforms) {
    if(program_ != 0) {
        // Check if the program needs to be recompiled
        if(!shaderIsOutdated(texel_format, uniforms)) {
=======
                           const char* pixel_layout,
                           const std::vector<std::string>& uniforms) {
    if(program_ != 0) {
        // Check if the program needs to be recompiled
        if(!shaderIsOutdated(texel_format, uniforms, pixel_layout)) {
>>>>>>> eba779f5
            return true;
        }
        // Delete old program
        glDeleteProgram(program_);
    }

    texel_format_ = texel_format;
    memcpy(pixel_layout_, pixel_layout, 4);
    pixel_layout_[4] = '\0';
    GLuint vertex_shader = compile(GL_VERTEX_SHADER, v_source);
    GLuint fragment_shader = compile(GL_FRAGMENT_SHADER, f_source);

    if(vertex_shader == 0 || fragment_shader == 0) {
        return false;
    }

    program_ = glCreateProgram();
    glAttachShader(program_, vertex_shader);
    glAttachShader(program_, fragment_shader);
    glLinkProgram(program_);

    // Delete shaders. We don't need them anymore.
    glDeleteShader(vertex_shader);
    glDeleteShader(fragment_shader);

    // Get uniform locations
    for(const auto& name: uniforms) {
        GLuint loc = glGetUniformLocation(program_, name.c_str());
        uniforms_[name] = loc;
    }

    return true;
}

void ShaderProgram::uniform1i(const std::string& name, int value) {
    glUniform1i(uniforms_[name], value);
}

void ShaderProgram::uniform2f(const std::string& name, float x, float y) {
    glUniform2f(uniforms_[name], x, y);
}

void ShaderProgram::uniform3fv(const std::string& name, int count, const float* data) {
    glUniform3fv(uniforms_[name], count, data);
}

void ShaderProgram::uniform4fv(const std::string& name, int count, const float* data) {
    glUniform4fv(uniforms_[name], count, data);
}

void ShaderProgram::uniformMatrix4fv(const std::string& name, int count, GLboolean transpose, const float* value) {
    glUniformMatrix4fv(uniforms_[name], count, transpose, value);
}

void ShaderProgram::use() {
    glUseProgram(program_);
}

ShaderProgram::~ShaderProgram() {
    glDeleteProgram(program_);
}

GLuint ShaderProgram::compile(GLuint type, GLchar const *source) {
    GLuint shader = glCreateShader(type);
    const char* src[] = {
        "#version 120\n",

        texel_format_== FormatR ?
          "#define FORMAT_R\n"
        : texel_format_ == FormatRG ?
          "#define FORMAT_RG\n"
        : texel_format_ == FormatRGB ?
          "#define FORMAT_RGB\n"
        : "",

        "#define PIXEL_LAYOUT ",
        pixel_layout_,

        source
    };
    glShaderSource(shader, 5, src, NULL);
    glCompileShader(shader);
    GLint compiled;
    glGetShaderiv(shader, GL_COMPILE_STATUS, &compiled);
    if (!compiled) {
        GLint length;
        glGetShaderiv(shader, GL_INFO_LOG_LENGTH, &length);
        std::string log(length, ' ');
        glGetShaderInfoLog(shader, length, &length, &log[0]);
        std::cerr << "Failed to compile shadertype: "+ getShaderType(type) << std::endl
                  << log << std::endl;
        return false;
    }
    return shader;
}

std::string ShaderProgram::getShaderType(GLuint type){
    std::string name;
    switch(type){
    case GL_VERTEX_SHADER:
        name = "Vertex Shader";
        break;
    case GL_FRAGMENT_SHADER:
        name = "Fragment Shader";
        break;
    default:
        name = "Unknown Shader type";
        break;
    }
    return name;
}<|MERGE_RESOLUTION|>--- conflicted
+++ resolved
@@ -3,12 +3,8 @@
 #include "shader.hpp"
 
 bool ShaderProgram::shaderIsOutdated(TexelChannels texel_format,
-<<<<<<< HEAD
-                                     const std::vector<std::string>& uniforms) {
-=======
                                      const std::vector<std::string>& uniforms,
                                      const char* pixel_layout) {
->>>>>>> eba779f5
     // If the texel format or the uniform container size changed,
     // the program must be created again
     if(texel_format != texel_format_ ||
@@ -24,15 +20,12 @@
         }
     }
 
-<<<<<<< HEAD
-=======
     for(int i = 0; i < 4; ++i) {
         if(pixel_layout[i] != pixel_layout_[i]) {
             return true;
         }
     }
 
->>>>>>> eba779f5
     // Otherwise, it must not change
     return false;
 }
@@ -40,18 +33,11 @@
 bool ShaderProgram::create(const char* v_source,
                            const char* f_source,
                            TexelChannels texel_format,
-<<<<<<< HEAD
-                           const std::vector<std::string>& uniforms) {
-    if(program_ != 0) {
-        // Check if the program needs to be recompiled
-        if(!shaderIsOutdated(texel_format, uniforms)) {
-=======
                            const char* pixel_layout,
                            const std::vector<std::string>& uniforms) {
     if(program_ != 0) {
         // Check if the program needs to be recompiled
         if(!shaderIsOutdated(texel_format, uniforms, pixel_layout)) {
->>>>>>> eba779f5
             return true;
         }
         // Delete old program
