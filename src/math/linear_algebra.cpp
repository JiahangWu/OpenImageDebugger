--- conflicted
+++ resolved
@@ -148,7 +148,7 @@
 
 vec4 vec4::zero()
 {
-    return {0, 0, 0, 0};
+    return {0.0f, 0.0f, 0.0f, 0.0f};
 }
 
 
@@ -162,10 +162,10 @@
 {
     // clang-format off
     *this << std::initializer_list<float>{
-        1, 0, 0, 0,
-        0, 1, 0, 0,
-        0, 0, 1, 0,
-        0, 0, 0, 1
+        1.0f, 0.0f, 0.0f, 0.0f,
+        0.0f, 1.0f, 0.0f, 0.0f,
+        0.0f, 0.0f, 1.0f, 0.0f,
+        0.0f, 0.0f, 0.0f, 1.0f
     };
     // clang-format on
 }
@@ -204,7 +204,7 @@
 
     Affine3f t = Affine3f::Identity();
     t.translate(Vector3f(x, y, z))
-        .rotate(AngleAxisf(rZ, Vector3f(0, 0, 1)))
+        .rotate(AngleAxisf(rZ, Vector3f(0.0f, 0.0f, 1.0f)))
         .scale(Vector3f(scaleX, scaleY, scaleZ));
     this->mat_ = t.matrix();
 }
@@ -230,7 +230,7 @@
 
     mat4 result;
     Affine3f t = Affine3f::Identity();
-    t.rotate(AngleAxisf(angle, Vector3f(0, 0, 1)));
+    t.rotate(AngleAxisf(angle, Vector3f(0.0f, 0.0f, 1.0f)));
 
     result.mat_ = t.matrix();
     return result;
@@ -310,11 +310,7 @@
 }
 
 
-<<<<<<< HEAD
-float& mat4::operator()(int row, int col)
-=======
 float& mat4::operator()(const int row, const int col)
->>>>>>> 81b7ea2b
 {
     return mat_(row, col);
 }
