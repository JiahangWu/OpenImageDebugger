/*
 * The MIT License (MIT)
 *
 * Copyright (c) 2015-2024 OpenImageDebugger contributors
 * (https://github.com/OpenImageDebugger/OpenImageDebugger)
 *
 * Permission is hereby granted, free of charge, to any person obtaining a copy
 * of this software and associated documentation files (the "Software"), to
 * deal in the Software without restriction, including without limitation the
 * rights to use, copy, modify, merge, publish, distribute, sublicense, and/or
 * sell copies of the Software, and to permit persons to whom the Software is
 * furnished to do so, subject to the following conditions:
 *
 * The above copyright notice and this permission notice shall be included in
 * all copies or substantial portions of the Software.
 *
 * THE SOFTWARE IS PROVIDED "AS IS", WITHOUT WARRANTY OF ANY KIND, EXPRESS OR
 * IMPLIED, INCLUDING BUT NOT LIMITED TO THE WARRANTIES OF MERCHANTABILITY,
 * FITNESS FOR A PARTICULAR PURPOSE AND NONINFRINGEMENT. IN NO EVENT SHALL THE
 * AUTHORS OR COPYRIGHT HOLDERS BE LIABLE FOR ANY CLAIM, DAMAGES OR OTHER
 * LIABILITY, WHETHER IN AN ACTION OF CONTRACT, TORT OR OTHERWISE, ARISING
 * FROM, OUT OF OR IN CONNECTION WITH THE SOFTWARE OR THE USE OR OTHER DEALINGS
 * IN THE SOFTWARE.
 */

#include "oid_bridge.h"


#include <cstdint>
#include <deque>
#include <iostream>
#include <sstream>
#include <string>

#include "debuggerinterface/preprocessor_directives.h"
#include "debuggerinterface/python_native_interface.h"
#include "ipc/message_exchange.h"
#include "oid_bridge.h"
#include "system/process/process.h"

#include <QDataStream>
#include <QTcpServer>
#include <QTcpSocket>


using namespace std;

struct UiMessage
{
    virtual ~UiMessage();
};

UiMessage::~UiMessage() = default;

struct GetObservedSymbolsResponseMessage final : UiMessage
{
    std::deque<string> observed_symbols;
    ~GetObservedSymbolsResponseMessage() override;
};

GetObservedSymbolsResponseMessage::~GetObservedSymbolsResponseMessage() =
    default;

struct PlotBufferRequestMessage final : UiMessage
{
    std::string buffer_name;
    ~PlotBufferRequestMessage() override;
};

PlotBufferRequestMessage::~PlotBufferRequestMessage() = default;

class PyGILRAII
{
  public:
    PyGILRAII()
    {
        _py_gil_state = PyGILState_Ensure();
    }

    PyGILRAII(const PyGILRAII&)  = delete;
    PyGILRAII(const PyGILRAII&&) = delete;

    PyGILRAII& operator=(const PyGILRAII&)  = delete;
    PyGILRAII& operator=(const PyGILRAII&&) = delete;

    ~PyGILRAII()
    {
        PyGILState_Release(_py_gil_state);
    }

  private:
    PyGILState_STATE _py_gil_state;
};

class OidBridge
{
  public:
    explicit OidBridge(int (*plot_callback)(const char*))
        : client_{nullptr}
        , plot_callback_{plot_callback}
    {
    }

    bool start()
    {
        // Initialize server
        if (!server_.listen(QHostAddress::Any)) {
            // TODO escalate error
            cerr << "[OpenImageDebugger] Could not start TCP server" << endl;
            return false;
        }

        const string windowBinaryPath = this->oid_path_ + "/oidwindow";
        const string portStdString    = std::to_string(server_.serverPort());

        const vector<string> command{
            windowBinaryPath, "-style", "fusion", "-p", portStdString};

        ui_proc_.start(command);

        ui_proc_.waitForStart();

        wait_for_client();

        return client_ != nullptr;
    }

    void set_path(const string& oid_path)
    {
        oid_path_ = oid_path;
    }

    [[nodiscard]] bool is_window_ready() const
    {
        return client_ != nullptr && ui_proc_.isRunning();
    }

    deque<string> get_observed_symbols()
    {
        assert(client_ != nullptr);

        MessageComposer message_composer;
        message_composer.push(MessageType::GetObservedSymbols).send(client_);

        const auto response =
            fetch_message(MessageType::GetObservedSymbolsResponse);
        if (response != nullptr) {
            return dynamic_cast<GetObservedSymbolsResponseMessage*>(
                       response.get())
                ->observed_symbols;
        }

        return {};
    }


    void set_available_symbols(const deque<string>& available_vars) const
    {
        assert(client_ != nullptr);

        MessageComposer message_composer;
        message_composer.push(MessageType::SetAvailableSymbols)
            .push(available_vars)
            .send(client_);
    }

    void run_event_loop()
    {
        try_read_incoming_messages(static_cast<int>(1000.0 / 5.0));

        unique_ptr<UiMessage> plot_request_message;
        while ((plot_request_message = try_get_stored_message(
                    MessageType::PlotBufferRequest)) != nullptr) {
            const PlotBufferRequestMessage* msg =
                dynamic_cast<PlotBufferRequestMessage*>(
                    plot_request_message.get());
            plot_callback_(msg->buffer_name.c_str());
        }
    }

    void plot_buffer(const string& variable_name_str,
                     const string& display_name_str,
                     const string& pixel_layout_str,
                     const bool transpose_buffer,
                     const int buff_width,
                     const int buff_height,
                     const int buff_channels,
                     const int buff_stride,
                     const BufferType buff_type,
                     const uint8_t* buff_ptr,
                     const size_t buff_length) const
    {
        MessageComposer message_composer;
        message_composer.push(MessageType::PlotBufferContents)
            .push(variable_name_str)
            .push(display_name_str)
            .push(pixel_layout_str)
            .push(transpose_buffer)
            .push(buff_width)
            .push(buff_height)
            .push(buff_channels)
            .push(buff_stride)
            .push(buff_type)
            .push(buff_ptr, buff_length)
            .send(client_);
    }

    ~OidBridge()
    {
        ui_proc_.kill();
    }

  private:
    Process ui_proc_;
    QTcpServer server_;
    QTcpSocket* client_;
    string oid_path_;

    int (*plot_callback_)(const char*);

    std::map<MessageType, std::unique_ptr<UiMessage>> received_messages_;

    std::unique_ptr<UiMessage>
    try_get_stored_message(const MessageType& msg_type)
    {
        if (const auto find_msg_handler = received_messages_.find(msg_type);
            find_msg_handler != received_messages_.end()) {
            unique_ptr<UiMessage> result = std::move(find_msg_handler->second);
            received_messages_.erase(find_msg_handler);
            return result;
        }

        return nullptr;
    }


    void try_read_incoming_messages(int msecs = 3000)
    {
        assert(client_ != nullptr);

        do {
            client_->waitForReadyRead(msecs);

            if (client_->bytesAvailable() == 0) {
                break;
            }

            MessageType header;
            client_->read(reinterpret_cast<char*>(&header),
                          static_cast<qint64>(sizeof(header)));

            switch (header) {
            case MessageType::PlotBufferRequest:
                received_messages_[header] = decode_plot_buffer_request();
                break;
            case MessageType::GetObservedSymbolsResponse:
                received_messages_[header] =
                    decode_get_observed_symbols_response();
                break;
            default:
                cerr << "[OpenImageDebugger] Received message with incorrect "
                        "header"
                     << endl;
                break;
            }
        } while (client_->bytesAvailable() > 0);
    }


    [[nodiscard]] unique_ptr<UiMessage> decode_plot_buffer_request() const
    {
        assert(client_ != nullptr);

        const auto response = new PlotBufferRequestMessage();
        MessageDecoder message_decoder(client_);
        message_decoder.read(response->buffer_name);
        return unique_ptr<UiMessage>(response);
    }

    [[nodiscard]] unique_ptr<UiMessage>
    decode_get_observed_symbols_response() const
    {
        assert(client_ != nullptr);

        const auto response = new GetObservedSymbolsResponseMessage();

        MessageDecoder message_decoder(client_);
        message_decoder.read<std::deque<std::string>, std::string>(
            response->observed_symbols);

        return unique_ptr<UiMessage>(response);
    }

    std::unique_ptr<UiMessage> fetch_message(const MessageType& msg_type)
    {
        // Return message if it was already received before
        if (auto result = try_get_stored_message(msg_type); result != nullptr) {
            return result;
        }

        // Try to fetch message
        try_read_incoming_messages();

        return try_get_stored_message(msg_type);
    }


    void wait_for_client()
    {
        if (client_ == nullptr) {
            if (!server_.waitForNewConnection(10000)) {
                cerr << "[OpenImageDebugger] No clients connected to "
                        "OpenImageDebugger server"
                     << endl;
            }
            client_ = server_.nextPendingConnection();
        }
    }
};


AppHandler oid_initialize(int (*plot_callback)(const char*),
                          PyObject* optional_parameters)
{
    PyGILRAII py_gil_raii;

    if (optional_parameters != nullptr && !PyDict_Check(optional_parameters)) {
        RAISE_PY_EXCEPTION(
            PyExc_TypeError,
            "Invalid second parameter given to oid_initialize (was expecting"
            " a dict).");
        return nullptr;
    }

    /*
     * Get optional fields
     */
    PyObject* py_oid_path =
        PyDict_GetItemString(optional_parameters, "oid_path");

    const auto app = new OidBridge(plot_callback);

    if (py_oid_path) {
        string oid_path_str;
        copy_py_string(oid_path_str, py_oid_path);
        app->set_path(oid_path_str);
    }

    return app;
}


void oid_cleanup(AppHandler handler)
{
    PyGILRAII py_gil_raii;

    const auto* app = static_cast<OidBridge*>(handler);

    if (app == nullptr) {
        RAISE_PY_EXCEPTION(PyExc_RuntimeError,
                           "oid_terminate received null application handler");
        return;
    }

    delete app;
}


void oid_exec(AppHandler handler)
{
    PyGILRAII py_gil_raii;

    auto* app = static_cast<OidBridge*>(handler);

    if (app == nullptr) {
        RAISE_PY_EXCEPTION(PyExc_RuntimeError,
                           "oid_exec received null application handler");
        return;
    }

    app->start();
}


int oid_is_window_ready(AppHandler handler)
{
    PyGILRAII py_gil_raii;

    auto* app = static_cast<OidBridge*>(handler);

    if (app == nullptr) {
        RAISE_PY_EXCEPTION(PyExc_RuntimeError,
                           "oid_exec received null application handler");
        return 0;
    }

    return app->is_window_ready();
}


PyObject* oid_get_observed_buffers(AppHandler handler)
{
    PyGILRAII py_gil_raii;

    const auto app = static_cast<OidBridge*>(handler);

    if (app == nullptr) {
        RAISE_PY_EXCEPTION(PyExc_Exception,
                           "oid_get_observed_buffers received null "
                           "application handler");
        return nullptr;
    }

    const auto observed_symbols = app->get_observed_symbols();
    PyObject* py_observed_symbols =
        PyList_New(static_cast<Py_ssize_t>(observed_symbols.size()));

    const auto observed_symbols_sentinel =
        static_cast<int>(observed_symbols.size());
    for (int i = 0; i < observed_symbols_sentinel; ++i) {
        const string& symbol_name = observed_symbols[i];
        PyObject* py_symbol_name  = PyBytes_FromString(symbol_name.c_str());

        if (py_symbol_name == nullptr) {
            Py_DECREF(py_observed_symbols);
            return nullptr;
        }

        PyList_SetItem(py_observed_symbols, i, py_symbol_name);
    }

    return py_observed_symbols;
}


void oid_set_available_symbols(AppHandler handler, PyObject* available_vars)
{
    PyGILRAII py_gil_raii;

    assert(PyList_Check(available_vars));

    const auto app = static_cast<OidBridge*>(handler);

    if (app == nullptr) {
        RAISE_PY_EXCEPTION(PyExc_RuntimeError,
                           "oid_set_available_symbols received null "
                           "application handler");
        return;
    }

    deque<string> available_vars_stl;
    for (Py_ssize_t pos = 0; pos < PyList_Size(available_vars); ++pos) {
        string var_name_str;
        PyObject* listItem = PyList_GetItem(available_vars, pos);
        copy_py_string(var_name_str, listItem);
        available_vars_stl.push_back(var_name_str);
    }

    app->set_available_symbols(available_vars_stl);
}


void oid_run_event_loop(AppHandler handler)
{
    PyGILRAII py_gil_raii;

    auto* app = static_cast<OidBridge*>(handler);

    if (app == nullptr) {
        RAISE_PY_EXCEPTION(PyExc_RuntimeError,
                           "oid_run_event_loop received null application "
                           "handler");
        return;
    }

    app->run_event_loop();
}


void oid_plot_buffer(AppHandler handler, PyObject* buffer_metadata)
{
    PyGILRAII py_gil_raii;


    auto* app = static_cast<OidBridge*>(handler);

    if (app == nullptr) {
        RAISE_PY_EXCEPTION(PyExc_RuntimeError,
                           "oid_plot_buffer received null application handler");
        return;
    }

    if (!PyDict_Check(buffer_metadata)) {
        RAISE_PY_EXCEPTION(PyExc_TypeError,
                           "Invalid object given to plot_buffer (was expecting"
                           " a dict).");
        return;
    }

    /*
     * Get required fields
     */
    PyObject* py_variable_name =
        PyDict_GetItemString(buffer_metadata, "variable_name");
    PyObject* py_display_name =
        PyDict_GetItemString(buffer_metadata, "display_name");
    PyObject* py_pointer  = PyDict_GetItemString(buffer_metadata, "pointer");
    PyObject* py_width    = PyDict_GetItemString(buffer_metadata, "width");
    PyObject* py_height   = PyDict_GetItemString(buffer_metadata, "height");
    PyObject* py_channels = PyDict_GetItemString(buffer_metadata, "channels");
    PyObject* py_type     = PyDict_GetItemString(buffer_metadata, "type");
    PyObject* py_row_stride =
        PyDict_GetItemString(buffer_metadata, "row_stride");
    PyObject* py_pixel_layout =
        PyDict_GetItemString(buffer_metadata, "pixel_layout");

    /*
     * Get optional fields
     */
    PyObject* py_transpose_buffer =
        PyDict_GetItemString(buffer_metadata, "transpose_buffer");
    bool transpose_buffer = false;
    if (py_transpose_buffer != nullptr) {
        CHECK_FIELD_TYPE(transpose_buffer, PyBool_Check, "transpose_buffer");
        transpose_buffer = PyObject_IsTrue(py_transpose_buffer);
    }

    /*
     * Check if expected fields were provided
     */
    CHECK_FIELD_PROVIDED(variable_name, "plot_buffer");
    CHECK_FIELD_PROVIDED(display_name, "plot_buffer");
    CHECK_FIELD_PROVIDED(pointer, "plot_buffer");
    CHECK_FIELD_PROVIDED(width, "plot_buffer");
    CHECK_FIELD_PROVIDED(height, "plot_buffer");
    CHECK_FIELD_PROVIDED(channels, "plot_buffer");
    CHECK_FIELD_PROVIDED(type, "plot_buffer");
    CHECK_FIELD_PROVIDED(row_stride, "plot_buffer");
    CHECK_FIELD_PROVIDED(pixel_layout, "plot_buffer");

    /*
     * Check if expected fields have the correct types
     */
    CHECK_FIELD_TYPE(variable_name, check_py_string_type, "plot_buffer");
    CHECK_FIELD_TYPE(display_name, check_py_string_type, "plot_buffer");
    CHECK_FIELD_TYPE(width, PY_INT_CHECK_FUNC, "plot_buffer");
    CHECK_FIELD_TYPE(height, PY_INT_CHECK_FUNC, "plot_buffer");
    CHECK_FIELD_TYPE(channels, PY_INT_CHECK_FUNC, "plot_buffer");
    CHECK_FIELD_TYPE(type, PY_INT_CHECK_FUNC, "plot_buffer");
    CHECK_FIELD_TYPE(row_stride, PY_INT_CHECK_FUNC, "plot_buffer");
    CHECK_FIELD_TYPE(pixel_layout, check_py_string_type, "plot_buffer");

    // Retrieve pointer to buffer
    uint8_t* buff_ptr = nullptr;
    size_t buff_size  = 0;
    if (PyMemoryView_Check(py_pointer) != 0) {
<<<<<<< HEAD

        get_c_ptr_from_py_buffer(py_pointer, buff_ptr, buff_size);
    }
#if PY_MAJOR_VERSION == 2
    else if (PyBuffer_Check(py_pointer) != 0) {
        py_buff.reset(new Py_buffer());
        PyObject_GetBuffer(py_pointer, py_buff.get(), PyBUF_SIMPLE);
        buff_ptr  = reinterpret_cast<uint8_t*>(py_buff->buf);
        buff_size = static_cast<size_t>(py_buff->len);
    }
#endif
    else {
=======
        get_c_ptr_from_py_buffer(py_pointer, buff_ptr, buff_size);
    } else {
>>>>>>> 81b7ea2b
        RAISE_PY_EXCEPTION(PyExc_TypeError,
                           "Could not retrieve C pointer to provided buffer");
        return;
    }

    /*
     * Send buffer contents
     */
    string variable_name_str;
    string display_name_str;
    string pixel_layout_str;

    copy_py_string(variable_name_str, py_variable_name);
    copy_py_string(display_name_str, py_display_name);
    copy_py_string(pixel_layout_str, py_pixel_layout);

    auto buff_width    = static_cast<int>(get_py_int(py_width));
    auto buff_height   = static_cast<int>(get_py_int(py_height));
    auto buff_channels = static_cast<int>(get_py_int(py_channels));
    auto buff_stride   = static_cast<int>(get_py_int(py_row_stride));

    auto buff_type = static_cast<BufferType>(get_py_int(py_type));

    const size_t buff_size_expected =
        static_cast<size_t>(buff_stride * buff_height * buff_channels) *
        typesize(buff_type);

    if (buff_ptr == nullptr) {
<<<<<<< HEAD

=======
>>>>>>> 81b7ea2b
        RAISE_PY_EXCEPTION(
            PyExc_TypeError,
            "oid_plot_buffer received nullptr as buffer pointer");
        return;
    }

    if (buff_size < buff_size_expected) {
        std::stringstream ss;
        ss << "oid_plot_buffer received shorter buffer then expected";
        ss << ". Variable name " << variable_name_str;
        ss << ". Expected " << buff_size_expected << "bytes";
        ss << ". Received " << buff_size << "bytes";
        RAISE_PY_EXCEPTION(PyExc_TypeError, ss.str().c_str());
        return;
    }

    app->plot_buffer(variable_name_str,
                     display_name_str,
                     pixel_layout_str,
                     transpose_buffer,
                     buff_width,
                     buff_height,
                     buff_channels,
                     buff_stride,
                     buff_type,
                     buff_ptr,
                     buff_size);
}<|MERGE_RESOLUTION|>--- conflicted
+++ resolved
@@ -35,7 +35,6 @@
 #include "debuggerinterface/preprocessor_directives.h"
 #include "debuggerinterface/python_native_interface.h"
 #include "ipc/message_exchange.h"
-#include "oid_bridge.h"
 #include "system/process/process.h"
 
 #include <QDataStream>
@@ -554,23 +553,8 @@
     uint8_t* buff_ptr = nullptr;
     size_t buff_size  = 0;
     if (PyMemoryView_Check(py_pointer) != 0) {
-<<<<<<< HEAD
-
-        get_c_ptr_from_py_buffer(py_pointer, buff_ptr, buff_size);
-    }
-#if PY_MAJOR_VERSION == 2
-    else if (PyBuffer_Check(py_pointer) != 0) {
-        py_buff.reset(new Py_buffer());
-        PyObject_GetBuffer(py_pointer, py_buff.get(), PyBUF_SIMPLE);
-        buff_ptr  = reinterpret_cast<uint8_t*>(py_buff->buf);
-        buff_size = static_cast<size_t>(py_buff->len);
-    }
-#endif
-    else {
-=======
         get_c_ptr_from_py_buffer(py_pointer, buff_ptr, buff_size);
     } else {
->>>>>>> 81b7ea2b
         RAISE_PY_EXCEPTION(PyExc_TypeError,
                            "Could not retrieve C pointer to provided buffer");
         return;
@@ -599,10 +583,6 @@
         typesize(buff_type);
 
     if (buff_ptr == nullptr) {
-<<<<<<< HEAD
-
-=======
->>>>>>> 81b7ea2b
         RAISE_PY_EXCEPTION(
             PyExc_TypeError,
             "oid_plot_buffer received nullptr as buffer pointer");
