#include <sstream>
#include <iomanip>

#include <QShortcut>
#include <QAction>
#include <QFileDialog>
#include <QSettings>
#include <QStandardPaths>

#include "mainwindow.h"
#include "ui_mainwindow.h"
#include "buffer_exporter.hpp"
#include "managed_pointer.h"

Q_DECLARE_METATYPE(QList<QString>)

MainWindow::MainWindow(QWidget *parent) :
    QMainWindow(parent),
    currently_selected_stage_(nullptr),
    completer_updated_(false),
    ui_(new Ui::MainWindow),
    ac_enabled_(true),
    link_views_enabled_(false),
    plot_callback_(nullptr)
{
    ui_->setupUi(this);
    ui_->splitter->setSizes({210, 100000000});

    connect(&update_timer_, SIGNAL(timeout()), this, SLOT(loop()));

    symbol_list_focus_shortcut_ = shared_ptr<QShortcut>(new QShortcut(QKeySequence(Qt::CTRL|Qt::Key_K), this));
    connect(symbol_list_focus_shortcut_.get(), SIGNAL(activated()), ui_->symbolList, SLOT(setFocus()));

    connect(ui_->imageList, SIGNAL(currentItemChanged(QListWidgetItem*,QListWidgetItem*)), this, SLOT(buffer_selected(QListWidgetItem*)));
    buffer_removal_shortcut_ = shared_ptr<QShortcut>(new QShortcut(QKeySequence(Qt::Key_Delete), ui_->imageList));
    connect(buffer_removal_shortcut_.get(), SIGNAL(activated()), this, SLOT(remove_selected_buffer()));

    connect(ui_->symbolList, SIGNAL(editingFinished()), this, SLOT(on_symbol_selected()));

    ui_->bufferPreview->set_main_window(this);

    // Configure symbol completer
    symbol_completer_ = shared_ptr<SymbolCompleter>(new SymbolCompleter());
    symbol_completer_->setCaseSensitivity(Qt::CaseSensitivity::CaseInsensitive);
    symbol_completer_->setCompletionMode(QCompleter::PopupCompletion);
    symbol_completer_->setModelSorting(QCompleter::CaseInsensitivelySortedModel);
    ui_->symbolList->setCompleter(symbol_completer_.get());
    connect(ui_->symbolList->completer(), SIGNAL(activated(QString)), this, SLOT(on_symbol_completed(QString)));

    // Configure auto contrast inputs
    ui_->ac_red_min->setValidator(   new QDoubleValidator() );
    ui_->ac_green_min->setValidator( new QDoubleValidator() );
    ui_->ac_blue_min->setValidator(  new QDoubleValidator() );

    ui_->ac_red_max->setValidator(   new QDoubleValidator() );
    ui_->ac_green_max->setValidator( new QDoubleValidator() );
    ui_->ac_blue_max->setValidator(  new QDoubleValidator() );

    connect(ui_->ac_red_min, SIGNAL(editingFinished()), this, SLOT(ac_red_min_update()));
    connect(ui_->ac_red_max, SIGNAL(editingFinished()), this, SLOT(ac_red_max_update()));
    connect(ui_->ac_green_min, SIGNAL(editingFinished()), this, SLOT(ac_green_min_update()));
    connect(ui_->ac_green_max, SIGNAL(editingFinished()), this, SLOT(ac_green_max_update()));
    connect(ui_->ac_blue_min, SIGNAL(editingFinished()), this, SLOT(ac_blue_min_update()));
    connect(ui_->ac_blue_max, SIGNAL(editingFinished()), this, SLOT(ac_blue_max_update()));
    connect(ui_->ac_alpha_min, SIGNAL(editingFinished()), this, SLOT(ac_alpha_min_update()));
    connect(ui_->ac_alpha_max, SIGNAL(editingFinished()), this, SLOT(ac_alpha_max_update()));

    connect(ui_->ac_reset_min, SIGNAL(clicked()), this, SLOT(ac_min_reset()));
    connect(ui_->ac_reset_max, SIGNAL(clicked()), this, SLOT(ac_max_reset()));

    connect(ui_->acToggle, SIGNAL(clicked()), this, SLOT(ac_toggle()));

    connect(ui_->reposition_buffer, SIGNAL(clicked()), this, SLOT(recenter_buffer()));

    connect(ui_->linkViewsToggle, SIGNAL(clicked()), this, SLOT(link_views_toggle()));

    connect(ui_->rotate_90_cw, SIGNAL(clicked()), this, SLOT(rotate_90_cw()));
    connect(ui_->rotate_90_ccw, SIGNAL(clicked()), this, SLOT(rotate_90_ccw()));

    status_bar = new QLabel();
    status_bar->setAlignment(Qt::AlignRight);
    setStyleSheet("QStatusBar::item { border: 0px solid black };");
    statusBar()->addWidget(status_bar, 1);

    ui_->imageList->setContextMenuPolicy(Qt::CustomContextMenu);
    connect(ui_->imageList, SIGNAL(customContextMenuRequested(const QPoint&)), this, SLOT(show_context_menu(const QPoint&)));

    load_previous_session_symbols();
}

void MainWindow::load_previous_session_symbols() {
    qRegisterMetaTypeStreamOperators<QList<QString> >("QList<QString>");

    QSettings settings("gdbimagewatch.cfg", QSettings::NativeFormat);

    QList<QString> buffers = settings.value("PreviousSession/buffers").value<QList<QString> >();
    for(const auto& i: buffers) {
        previous_session_buffers_.insert(i.toStdString());
    }
}

void MainWindow::update_session_settings() {
    QSettings settings("gdbimagewatch.cfg", QSettings::NativeFormat);
    QList<QString> currentSessionBuffers;

    for(const auto& held_buffer: held_buffers_) {
        currentSessionBuffers.append(held_buffer.first.c_str());
    }

    settings.setValue("PreviousSession/buffers",
                      QVariant::fromValue(currentSessionBuffers));
    settings.sync();

}

MainWindow::~MainWindow()
{
    held_buffers_.clear();

    delete ui_;
}

void MainWindow::show() {
    update_timer_.start(16);
    QMainWindow::show();
}

void MainWindow::draw()
{
    if(currently_selected_stage_ != nullptr) {
        currently_selected_stage_->draw();
    }
}

void MainWindow::resize_callback(int w, int h)
{
    for(auto& stage: stages_)
        stage.second->resize_callback(w, h);
}

void MainWindow::scroll_callback(float delta)
{
    if(link_views_enabled_) {
        for(auto& stage: stages_) {
            stage.second->scroll_callback(delta);
        }
    } else if(currently_selected_stage_ != nullptr) {
        currently_selected_stage_->scroll_callback(delta);
    }

    update_statusbar();
}

void MainWindow::get_observed_variables(PyObject *observed_set)
{
    for(const auto& stage: stages_) {
#if PY_MAJOR_VERSION >= 3
        PySet_Add(observed_set, PyUnicode_FromString(stage.first.c_str()));
#else
        PySet_Add(observed_set, PyString_FromString(stage.first.c_str()));
#endif
    }
}

void enableInputs(const initializer_list<QLineEdit*>& inputs) {
    for(auto& input: inputs) {
        input->setEnabled(true);
    }
}

void disableInputs(const initializer_list<QLineEdit*>& inputs) {
    for(auto& input: inputs) {
        input->setEnabled(false);
        input->setText("");
    }
}

void MainWindow::reset_ac_min_labels()
{
    GameObject* buffer_obj = currently_selected_stage_->getGameObject("buffer");
    Buffer* buffer = buffer_obj->getComponent<Buffer>("buffer_component");
    float* ac_min = buffer->min_buffer_values();

    ui_->ac_red_min->setText(QString::number(ac_min[0]));

    if(buffer->channels == 4) {
        enableInputs({ui_->ac_green_min, ui_->ac_blue_min, ui_->ac_alpha_min});

        ui_->ac_green_min->setText(QString::number(ac_min[1]));
        ui_->ac_blue_min->setText(QString::number(ac_min[2]));
        ui_->ac_alpha_min->setText(QString::number(ac_min[3]));
    }
    else if(buffer->channels == 3) {
        enableInputs({ui_->ac_green_min, ui_->ac_blue_min});
        ui_->ac_alpha_min->setEnabled(false);

        ui_->ac_green_min->setText(QString::number(ac_min[1]));
        ui_->ac_blue_min->setText(QString::number(ac_min[2]));
    }
    else if(buffer->channels == 2) {
        ui_->ac_green_min->setEnabled(true);
        disableInputs({ui_->ac_blue_min, ui_->ac_alpha_min});

        ui_->ac_green_min->setText(QString::number(ac_min[1]));
    } else {
        disableInputs({ui_->ac_green_min, ui_->ac_blue_min, ui_->ac_alpha_min});
    }
}

void MainWindow::reset_ac_max_labels()
{
    GameObject* buffer_obj = currently_selected_stage_->getGameObject("buffer");
    Buffer* buffer = buffer_obj->getComponent<Buffer>("buffer_component");
    float* ac_max = buffer->max_buffer_values();

    ui_->ac_red_max->setText(QString::number(ac_max[0]));
    if(buffer->channels == 4) {
        enableInputs({ui_->ac_green_max, ui_->ac_blue_max, ui_->ac_alpha_max});

        ui_->ac_green_max->setText(QString::number(ac_max[1]));
        ui_->ac_blue_max->setText(QString::number(ac_max[2]));
        ui_->ac_alpha_max->setText(QString::number(ac_max[3]));
    }
    else if(buffer->channels == 3) {
        enableInputs({ui_->ac_green_max, ui_->ac_blue_max});
        ui_->ac_alpha_max->setEnabled(false);

        ui_->ac_green_max->setText(QString::number(ac_max[1]));
        ui_->ac_blue_max->setText(QString::number(ac_max[2]));
    }
    else if(buffer->channels == 2) {
        ui_->ac_green_max->setEnabled(true);
        disableInputs({ui_->ac_blue_max, ui_->ac_alpha_max});

        ui_->ac_green_max->setText(QString::number(ac_max[1]));
    } else {
        disableInputs({ui_->ac_green_max, ui_->ac_blue_max, ui_->ac_alpha_max});
    }
}

void MainWindow::mouse_drag_event(int mouse_x, int mouse_y)
{
    if(link_views_enabled_) {
        for(auto& stage: stages_)
            stage.second->mouse_drag_event(mouse_x, mouse_y);
    } else if(currently_selected_stage_ != nullptr) {
        currently_selected_stage_->mouse_drag_event(mouse_x, mouse_y);
    }
}

void MainWindow::mouse_move_event(int, int)
{
    update_statusbar();
}

void MainWindow::plot_buffer(const BufferRequestMessage &buff)
{
    BufferRequestMessage new_buffer;
    Py_INCREF(buff.py_buffer);
    new_buffer.var_name_str = buff.var_name_str;
    new_buffer.py_buffer = buff.py_buffer;
    new_buffer.width_i = buff.width_i;
    new_buffer.height_i = buff.height_i;
    new_buffer.channels = buff.channels;
    new_buffer.type = buff.type;
    new_buffer.step = buff.step;
    new_buffer.pixel_layout = buff.pixel_layout;

    {
        std::unique_lock<std::mutex> lock(mtx_);
        pending_updates_.push_back(new_buffer);
    }

}

void MainWindow::loop() {
    while(!pending_updates_.empty()) {
        BufferRequestMessage request = pending_updates_.front();

        uint8_t* srcBuffer;
        shared_ptr<uint8_t> managedBuffer;
        if(request.type == Buffer::BufferType::Float64) {
            managedBuffer = makeFloatBufferFromDouble(reinterpret_cast<double*>(PyMemoryView_GET_BUFFER(request.py_buffer)->buf),
                                                      request.width_i * request.height_i * request.channels);
            srcBuffer = managedBuffer.get();
        } else {
            managedBuffer = makeSharedPyObject(request.py_buffer);
            srcBuffer = reinterpret_cast<uint8_t*>(PyMemoryView_GET_BUFFER(request.py_buffer)->buf);
        }

        auto buffer_stage = stages_.find(request.var_name_str);
        held_buffers_[request.var_name_str] = managedBuffer;
        if(buffer_stage == stages_.end()) {
            // New buffer request
            shared_ptr<Stage> stage = make_shared<Stage>();
            if(!stage->initialize(ui_->bufferPreview,
                                  srcBuffer,
                                  request.width_i,
                                  request.height_i,
                                  request.channels,
                                  request.type,
                                  request.step,
                                  request.pixel_layout,
                                  ac_enabled_)) {
                cerr << "[error] Could not initialize opengl canvas!"<<endl;
            }
            stages_[request.var_name_str] = stage;

            QImage bufferIcon;
            ui_->bufferPreview->render_buffer_icon(stage.get());

            const int icon_width = 200;
            const int icon_height = 100;
            const int bytes_per_line = icon_width * 3;
            bufferIcon = QImage(stage->buffer_icon_.data(), icon_width,
                                icon_height, bytes_per_line, QImage::Format_RGB888);

            stringstream label;
            label << request.var_name_str << "\n[" << request.width_i << "x" <<
                     request.height_i << "]\n" <<
                     get_type_label(request.type, request.channels);
            QListWidgetItem* item = new QListWidgetItem(QPixmap::fromImage(bufferIcon),
                                                        label.str().c_str());
            item->setData(Qt::UserRole, QString(request.var_name_str.c_str()));
            item->setFlags(Qt::ItemIsSelectable|Qt::ItemIsEnabled);
            item->setSizeHint(QSize(205,bufferIcon.height() + 90));
            item->setTextAlignment(Qt::AlignHCenter);
            ui_->imageList->addItem(item);

            update_session_settings();
        } else {
<<<<<<< HEAD
            buffer_stage->second->buffer_update(srcBuffer, request.width_i, request.height_i,
                                                request.channels, request.type,
                                                request.step);
=======
            buffer_stage->second->buffer_update(srcBuffer,
                                                request.width_i,
                                                request.height_i,
                                                request.channels,
                                                request.type,
                                                request.step,
                                                request.pixel_layout);
>>>>>>> eba779f5
            // Update buffer icon
            Stage* stage = stages_[request.var_name_str].get();
            ui_->bufferPreview->render_buffer_icon(stage);

            // Looking for corresponding item...
            const int icon_width = 200;
            const int icon_height = 100;
            const int bytes_per_line = icon_width * 3;
            QImage bufferIcon(stage->buffer_icon_.data(), icon_width,
                                icon_height, bytes_per_line, QImage::Format_RGB888);
            stringstream label;
            label << request.var_name_str << "\n[" << request.width_i << "x" <<
                     request.height_i << "]\n" <<
                     get_type_label(request.type, request.channels);

            for(int i = 0; i < ui_->imageList->count(); ++i) {
                QListWidgetItem* item = ui_->imageList->item(i);
                if(item->data(Qt::UserRole) == request.var_name_str.c_str()) {
                    item->setIcon(QPixmap::fromImage(bufferIcon));
                    item->setText(label.str().c_str());
                    break;
                }
            }

            // Update AC values
            if(currently_selected_stage_ != nullptr) {
                reset_ac_min_labels();
                reset_ac_max_labels();
            }
        }

        pending_updates_.pop_front();
    }

    if(completer_updated_) {
        symbol_completer_->updateSymbolList(available_vars_);
        completer_updated_ = false;
    }

    ui_->bufferPreview->updateGL();
    if(currently_selected_stage_ != nullptr) {
        currently_selected_stage_->update();
    }
}

void MainWindow::buffer_selected(QListWidgetItem * item) {
    if(item == nullptr)
        return;

    auto stage = stages_.find(item->data(Qt::UserRole).toString().toStdString());
    if(stage != stages_.end()) {
        currently_selected_stage_ = stage->second.get();
        reset_ac_min_labels();
        reset_ac_max_labels();

        update_statusbar();
    }
}

void MainWindow::ac_red_min_update()
{
    set_ac_min_value(0, ui_->ac_red_min->text().toFloat());
}

void MainWindow::ac_green_min_update()
{
    set_ac_min_value(1, ui_->ac_green_min->text().toFloat());
}

void MainWindow::ac_blue_min_update()
{
    set_ac_min_value(2, ui_->ac_blue_min->text().toFloat());
}

void MainWindow::ac_alpha_min_update()
{
    set_ac_min_value(3, ui_->ac_alpha_min->text().toFloat());
}

void MainWindow::set_ac_min_value(int idx, float value)
{
   if(currently_selected_stage_ != nullptr) {
       GameObject* buffer_obj = currently_selected_stage_->getGameObject("buffer");
       Buffer* buff = buffer_obj->getComponent<Buffer>("buffer_component");
       buff->min_buffer_values()[idx] = value;
       buff->computeContrastBrightnessParameters();
   }
}

void MainWindow::set_ac_max_value(int idx, float value)
{
   if(currently_selected_stage_ != nullptr) {
       GameObject* buffer_obj = currently_selected_stage_->getGameObject("buffer");
       Buffer* buff = buffer_obj->getComponent<Buffer>("buffer_component");
       buff->max_buffer_values()[idx] = value;
       buff->computeContrastBrightnessParameters();
   }
}

void MainWindow::update_statusbar()
{
    if(currently_selected_stage_ != nullptr) {
        stringstream message;
        GameObject* cam_obj = currently_selected_stage_->getGameObject("camera");
        Camera* cam = cam_obj->getComponent<Camera>("camera_component");

        GameObject* buffer_obj = currently_selected_stage_->getGameObject("buffer");
        Buffer* buffer = buffer_obj->getComponent<Buffer>("buffer_component");

        float mouseX = ui_->bufferPreview->mouseX();
        float mouseY = ui_->bufferPreview->mouseY();
        float winW = ui_->bufferPreview->width();
        float winH = ui_->bufferPreview->height();
        vec4 mouse_pos_ndc( 2.0*(mouseX-winW/2)/winW, -2.0*(mouseY-winH/2)/winH, 0,1);
        mat4 view = cam_obj->get_pose().inv();
        mat4 buffRot = mat4::rotation(buffer_obj->angle);
        mat4 vp_inv = (cam->projection*view*buffRot).inv();

        vec4 mouse_pos = vp_inv * mouse_pos_ndc;
        mouse_pos += vec4(buffer->buffer_width_f/2.f,
                          buffer->buffer_height_f/2.f, 0, 0);

        message << std::fixed << std::setprecision(1) <<
                   "(" << floorf(mouse_pos.x()) << "," << floorf(mouse_pos.y()) << ")\t" <<
                   cam->get_zoom() * 100.0 << "%";
        message << " val=";
        buffer->getPixelInfo(message, floor(mouse_pos.x()), floor(mouse_pos.y()));
        status_bar->setText(message.str().c_str());
    }
}

string MainWindow::get_type_label(Buffer::BufferType type, int channels)
{
    stringstream result;
    if(type == Buffer::BufferType::Float32) {
        result << "float32";
    } else if(type == Buffer::BufferType::UnsignedByte) {
        result << "uint8";
    } else if(type == Buffer::BufferType::Short) {
        result << "int16";
    } else if(type == Buffer::BufferType::UnsignedShort) {
        result << "uint16";
    } else if(type == Buffer::BufferType::Int32) {
        result << "int32";
    } else if(type == Buffer::BufferType::Float64) {
        result << "float64";
    }
    result << "x" << channels;

    return result.str();
}

void MainWindow::ac_red_max_update()
{
    set_ac_max_value(0, ui_->ac_red_max->text().toFloat());
}

void MainWindow::ac_green_max_update()
{
    set_ac_max_value(1, ui_->ac_green_max->text().toFloat());
}

void MainWindow::ac_blue_max_update()
{
    set_ac_max_value(2, ui_->ac_blue_max->text().toFloat());
}

void MainWindow::ac_alpha_max_update()
{
    set_ac_max_value(3, ui_->ac_alpha_max->text().toFloat());
}

void MainWindow::ac_min_reset()
{
   if(currently_selected_stage_ != nullptr) {
       GameObject* buffer_obj = currently_selected_stage_->getGameObject("buffer");
       Buffer* buff = buffer_obj->getComponent<Buffer>("buffer_component");
       buff->recomputeMinColorValues();
       buff->computeContrastBrightnessParameters();

       // Update inputs
       reset_ac_min_labels();
   }
}

void MainWindow::ac_max_reset()
{
   if(currently_selected_stage_ != nullptr) {
       GameObject* buffer_obj = currently_selected_stage_->getGameObject("buffer");
       Buffer* buff = buffer_obj->getComponent<Buffer>("buffer_component");
       buff->recomputeMaxColorValues();
       buff->computeContrastBrightnessParameters();

       // Update inputs
       reset_ac_max_labels();
   }
}

void MainWindow::ac_toggle()
{
    ac_enabled_ = !ac_enabled_;
    for(auto& stage: stages_)
        stage.second->contrast_enabled = ac_enabled_;
}

void MainWindow::recenter_buffer()
{
    if(link_views_enabled_) {
        for(auto& stage: stages_) {
            GameObject* cam_obj = stage.second->getGameObject("camera");
            Camera* cam = cam_obj->getComponent<Camera>("camera_component");
            cam->recenter_camera();
        }
    } else {
        if(currently_selected_stage_ != nullptr) {
            GameObject* cam_obj = currently_selected_stage_->getGameObject("camera");
            Camera* cam = cam_obj->getComponent<Camera>("camera_component");
            cam->recenter_camera();
        }
    }
}

void MainWindow::link_views_toggle()
{
    link_views_enabled_ = !link_views_enabled_;
}

void MainWindow::rotate_90_cw()
{
    // TODO make all these events available to components
    if(link_views_enabled_) {
        for(auto& stage: stages_) {
            GameObject* buff_obj = stage.second->getGameObject("buffer");
            buff_obj->angle += 90.f * M_PI / 180.f;
        }
    } else {
        if(currently_selected_stage_ != nullptr) {
            GameObject* buff_obj = currently_selected_stage_->getGameObject("buffer");
            buff_obj->angle += 90.f * M_PI / 180.f;
        }
    }
}

void MainWindow::rotate_90_ccw()
{
    if(link_views_enabled_) {
        for(auto& stage: stages_) {
            GameObject* buff_obj = stage.second->getGameObject("buffer");
            buff_obj->angle -= 90.f * M_PI / 180.f;
        }
    } else {
        if(currently_selected_stage_ != nullptr) {
            GameObject* buff_obj = currently_selected_stage_->getGameObject("buffer");
            buff_obj->angle -= 90.f * M_PI / 180.f;
        }
    }
}

void MainWindow::remove_selected_buffer()
{
    if(ui_->imageList->count() > 0 && currently_selected_stage_ != nullptr) {
        QListWidgetItem* removedItem = ui_->imageList->takeItem(ui_->imageList->currentRow());
        string bufferName = removedItem->data(Qt::UserRole).toString().toStdString();
        stages_.erase(bufferName);
        held_buffers_.erase(bufferName);

        if(stages_.size() == 0)
            currently_selected_stage_ = nullptr;

        update_session_settings();
    }
}

void MainWindow::update_available_variables(PyObject *available_set)
{
    available_vars_.clear();

    PyObject* key;
    PyObject* symbol_metadata;
    Py_ssize_t pos = 0;

    while (PyDict_Next(available_set, &pos, &key, &symbol_metadata)) {
        int count = PyList_Size(symbol_metadata);

        assert(count == 6);

        PyObject *var_name_bytes = PyUnicode_AsEncodedString(key, "ASCII", "strict");
        string var_name_str = PyBytes_AS_STRING(var_name_bytes);
        available_vars_.push_back(var_name_str.c_str());

        if(previous_session_buffers_.find(var_name_str) != previous_session_buffers_.end() ||
           held_buffers_.find(var_name_str) != held_buffers_.end()) {
            BufferRequestMessage request;

            request.var_name_str = var_name_str;
            request.py_buffer = PyList_GetItem(symbol_metadata, 0);
            request.width_i = PyLong_AS_LONG(
                                  PyList_GetItem(symbol_metadata, 1));
            request.height_i = PyLong_AS_LONG(
                                   PyList_GetItem(symbol_metadata, 2));
            request.channels = PyLong_AS_LONG(
                                   PyList_GetItem(symbol_metadata, 3));
            request.type = static_cast<Buffer::BufferType>(
                               PyLong_AS_LONG(
                                   PyList_GetItem(symbol_metadata, 4)));
            request.step = PyLong_AS_LONG(
                               PyList_GetItem(symbol_metadata, 5));
            request.pixel_layout = PyBytes_AS_STRING(
                                       PyList_GetItem(symbol_metadata, 6));

            plot_buffer(request);
        }
    }

    completer_updated_ = true;
}

void MainWindow::on_symbol_selected() {
    const char* symbol_name = ui_->symbolList->text().toLocal8Bit().constData();
    plot_callback_(symbol_name);
    // Clear symbol input
    ui_->symbolList->setText("");
}

void MainWindow::on_symbol_completed(QString str) {
    plot_callback_(str.toLocal8Bit().constData());
    // Clear symbol input
    ui_->symbolList->setText("");
    ui_->symbolList->clearFocus();
}

void MainWindow::export_buffer()
{
    auto sender_action(static_cast<QAction*>(sender()));

    auto stage = stages_.find(sender_action->data().toString().toStdString())->second;
    GameObject* buffer_obj = stage->getGameObject("buffer");
    Buffer* component = buffer_obj->getComponent<Buffer>("buffer_component");

    QFileDialog fileDialog(this);
    fileDialog.setAcceptMode(QFileDialog::AcceptSave);
    fileDialog.setFileMode(QFileDialog::AnyFile);

    QHash<QString, BufferExporter::OutputType> outputExtensions;
    outputExtensions[tr("Image File (*.png)")] = BufferExporter::OutputType::Bitmap;
    outputExtensions[tr("Octave Raw Matrix (*.oct)")] = BufferExporter::OutputType::OctaveMatrix;

    QHashIterator<QString, BufferExporter::OutputType> it(outputExtensions);
    QString saveMessage;
    while (it.hasNext())
    {
      it.next();
      saveMessage += it.key();
      if (it.hasNext())
        saveMessage += ";;";
    }

    fileDialog.setNameFilter(saveMessage);

    if (fileDialog.exec() == QDialog::Accepted) {
      string fileName = fileDialog.selectedFiles()[0].toStdString();

      BufferExporter::export_buffer(component, fileName, outputExtensions[fileDialog.selectedNameFilter()]);
    }
}

void MainWindow::set_plot_callback(int (*plot_cbk)(const char *)) {
    plot_callback_ = plot_cbk;
}

void MainWindow::show_context_menu(const QPoint& pos)
{
    // Handle global position
    QPoint globalPos = ui_->imageList->mapToGlobal(pos);

    // Create menu and insert context actions
    QMenu myMenu(this);

    QAction *exportAction = myMenu.addAction("Export buffer", this, SLOT(export_buffer()));
    // Add parameter to action: buffer name
    exportAction->setData(ui_->imageList->itemAt(pos)->data(Qt::UserRole));

    // Show context menu at handling position
    myMenu.exec(globalPos);
}<|MERGE_RESOLUTION|>--- conflicted
+++ resolved
@@ -329,11 +329,6 @@
 
             update_session_settings();
         } else {
-<<<<<<< HEAD
-            buffer_stage->second->buffer_update(srcBuffer, request.width_i, request.height_i,
-                                                request.channels, request.type,
-                                                request.step);
-=======
             buffer_stage->second->buffer_update(srcBuffer,
                                                 request.width_i,
                                                 request.height_i,
@@ -341,7 +336,6 @@
                                                 request.type,
                                                 request.step,
                                                 request.pixel_layout);
->>>>>>> eba779f5
             // Update buffer icon
             Stage* stage = stages_[request.var_name_str].get();
             ui_->bufferPreview->render_buffer_icon(stage);
