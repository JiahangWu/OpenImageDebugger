--- conflicted
+++ resolved
@@ -84,13 +84,7 @@
 
     void set_main_window(MainWindow* mw);
 
-<<<<<<< HEAD
-    void render_buffer_icon(Stage* stage,
-                            const int icon_width,
-                            const int icon_height);
-=======
     void render_buffer_icon(Stage* stage, int icon_width, int icon_height);
->>>>>>> 81b7ea2b
 
   private:
     bool mouse_down_[2]{};
