--- conflicted
+++ resolved
@@ -32,10 +32,7 @@
 #include <QDebug>
 #include <QFontDatabase>
 #include <QHostAddress>
-<<<<<<< HEAD
-=======
 #include <QSettings>
->>>>>>> 81b7ea2b
 #include <QShortcut>
 
 
@@ -45,16 +42,19 @@
 void MainWindow::initialize_settings_ui_list_position(QSettings& settings)
 {
     const QVariant variant = settings.value("list_position");
-    if (!variant.canConvert(QVariant::Type::String))
+    if (!variant.canConvert(QVariant::Type::String)) {
         return;
+    }
 
     const QString position_str = variant.toString();
 
-    if (position_str == "top" || position_str == "bottom")
+    if (position_str == "top" || position_str == "bottom") {
         ui_->splitter->setOrientation(Qt::Vertical);
-
-    if (position_str == "right" || position_str == "bottom")
+    }
+
+    if (position_str == "right" || position_str == "bottom") {
         ui_->splitter->insertWidget(-1, ui_->frame_list);
+    }
 
     ui_->splitter->repaint();
 }
@@ -260,37 +260,35 @@
 }
 
 
-<<<<<<< HEAD
-void MainWindow::setFontIcon(QAbstractButton* ui_element, QString unicode_id)
-=======
-void MainWindow::initialize_ui_icons() const
->>>>>>> 81b7ea2b
+void MainWindow::setFontIcon(QAbstractButton* ui_element,
+                             const wchar_t unicode_id[])
 {
     QFont icons_font;
     icons_font.setFamily("fontello");
     icons_font.setPointSizeF(10.f);
 
     ui_element->setFont(icons_font);
-    ui_element->setText(unicode_id);
+    ui_element->setText(QString::fromWCharArray(unicode_id));
 }
 
 
 void MainWindow::setVectorIcon(QLabel* ui_element,
-                               QString icon_file_name,
-                               int width,
-                               int height)
+                               const QString& icon_file_name,
+                               const int width,
+                               const int height)
 {
     qreal screen_dpi_scale = get_screen_dpi_scale();
 
     ui_element->setScaledContents(true);
-    ui_element->setMinimumWidth(std::round(width));
-    ui_element->setMaximumWidth(std::round(width));
-    ui_element->setMinimumHeight(std::round(height));
-    ui_element->setMaximumHeight(std::round(height));
+    ui_element->setMinimumWidth(static_cast<int>(std::round(width)));
+    ui_element->setMaximumWidth(static_cast<int>(std::round(width)));
+    ui_element->setMinimumHeight(static_cast<int>(std::round(height)));
+    ui_element->setMaximumHeight(static_cast<int>(std::round(height)));
     ui_element->setPixmap(
         QIcon(QString(":/resources/icons/%1").arg(icon_file_name))
-            .pixmap(QSize(std::round(width * screen_dpi_scale),
-                          std::round(height * screen_dpi_scale))));
+            .pixmap(QSize(
+                static_cast<int>(std::round(width * screen_dpi_scale)),
+                static_cast<int>(std::round(height * screen_dpi_scale)))));
     ui_element->setAlignment(Qt::AlignRight | Qt::AlignVCenter);
 }
 
@@ -302,105 +300,55 @@
         qWarning() << "Could not load ionicons font file!";
     }
 
-<<<<<<< HEAD
-
-    setFontIcon(ui_->acEdit, "\ue803");
-    setFontIcon(ui_->acToggle, "\ue804");
-    setFontIcon(ui_->reposition_buffer, "\ue800");
-    setFontIcon(ui_->linkViewsToggle, "\ue805");
-    setFontIcon(ui_->rotate_90_cw, "\ue801");
-    setFontIcon(ui_->rotate_90_ccw, "\ue802");
-    setFontIcon(ui_->go_to_pixel, "\uf031");
-
-    setFontIcon(ui_->ac_reset_min, "\ue808");
-    setFontIcon(ui_->ac_reset_max, "\ue808");
-
-    setVectorIcon(ui_->label_c1_min,
-                  QString("label_%1_channel.svg").arg(name_channel_1_),
-                  10,
-                  10);
-    setVectorIcon(ui_->label_c1_max,
-                  QString("label_%1_channel.svg").arg(name_channel_1_),
-                  10,
-                  10);
-    setVectorIcon(ui_->label_c2_min,
-                  QString("label_%1_channel.svg").arg(name_channel_2_),
-                  10,
-                  10);
-    setVectorIcon(ui_->label_c2_max,
-                  QString("label_%1_channel.svg").arg(name_channel_2_),
-                  10,
-                  10);
-    setVectorIcon(ui_->label_c3_min,
-                  QString("label_%1_channel.svg").arg(name_channel_3_),
-                  10,
-                  10);
-    setVectorIcon(ui_->label_c3_max,
-                  QString("label_%1_channel.svg").arg(name_channel_3_),
-                  10,
-                  10);
-    setVectorIcon(ui_->label_c4_min,
-                  QString("label_%1_channel.svg").arg(name_channel_4_),
-                  10,
-                  10);
-    setVectorIcon(ui_->label_c4_max,
-                  QString("label_%1_channel.svg").arg(name_channel_4_),
-                  10,
-                  10);
-
-    setVectorIcon(ui_->label_minmax, "lower_upper_bound.svg", 8, 35);
-}
-
-
-void MainWindow::initialize_ui_signals()
-{
-    connect(ui_->splitter,
-            &QSplitter::splitterMoved,
-            this,
-            &MainWindow::persist_settings_deferred);
-
-    connect(ui_->acEdit,
-            &QAbstractButton::clicked,
-            this,
-            &MainWindow::persist_settings_deferred);
-
-    connect(ui_->acToggle,
-            &QAbstractButton::clicked,
-            this,
-            &MainWindow::persist_settings_deferred);
-=======
-    const qreal screen_dpi_scale = get_screen_dpi_scale();
     QFont icons_font;
     icons_font.setFamily("fontello");
     icons_font.setPointSizeF(10.f);
 
-    SET_FONT_ICON(ui_->acEdit, L"\ue803");
-    SET_FONT_ICON(ui_->acToggle, L"\ue804");
-    SET_FONT_ICON(ui_->reposition_buffer, L"\ue800");
-    SET_FONT_ICON(ui_->linkViewsToggle, L"\ue805");
-    SET_FONT_ICON(ui_->rotate_90_cw, L"\ue801");
-    SET_FONT_ICON(ui_->rotate_90_ccw, L"\ue802");
-    SET_FONT_ICON(ui_->go_to_pixel, L"\uf031");
-
-    SET_FONT_ICON(ui_->ac_reset_min, L"\ue808");
-    SET_FONT_ICON(ui_->ac_reset_max, L"\ue808");
-
-    SET_FONT_ICON(ui_->label_min, L"\ue806");
-    SET_FONT_ICON(ui_->label_max, L"\ue807");
-
-    SET_VECTOR_ICON(ui_->label_red_min, "label_red_channel.svg", 10, 10);
-    SET_VECTOR_ICON(ui_->label_red_max, "label_red_channel.svg", 10, 10);
-    SET_VECTOR_ICON(ui_->label_green_min, "label_green_channel.svg", 10, 10);
-    SET_VECTOR_ICON(ui_->label_green_max, "label_green_channel.svg", 10, 10);
-    SET_VECTOR_ICON(ui_->label_blue_min, "label_blue_channel.svg", 10, 10);
-    SET_VECTOR_ICON(ui_->label_blue_max, "label_blue_channel.svg", 10, 10);
-    SET_VECTOR_ICON(ui_->label_alpha_min, "label_alpha_channel.svg", 10, 10);
-    SET_VECTOR_ICON(ui_->label_alpha_max, "label_alpha_channel.svg", 10, 10);
-
-    auto* label_min_max = new QLabel(ui_->minMaxEditor);
-    SET_VECTOR_ICON(label_min_max, "lower_upper_bound.svg", 12.f, 52.f);
-    ui_->gridLayout->addWidget(label_min_max, 0, 0, 2, 1);
->>>>>>> 81b7ea2b
+    setFontIcon(ui_->acEdit, L"\ue803");
+    setFontIcon(ui_->acToggle, L"\ue804");
+    setFontIcon(ui_->reposition_buffer, L"\ue800");
+    setFontIcon(ui_->linkViewsToggle, L"\ue805");
+    setFontIcon(ui_->rotate_90_cw, L"\ue801");
+    setFontIcon(ui_->rotate_90_ccw, L"\ue802");
+    setFontIcon(ui_->go_to_pixel, L"\uf031");
+
+    setFontIcon(ui_->ac_reset_min, L"\ue808");
+    setFontIcon(ui_->ac_reset_max, L"\ue808");
+
+    setVectorIcon(ui_->label_c1_min,
+                  QString("label_%1_channel.svg").arg(name_channel_1_),
+                  10,
+                  10);
+    setVectorIcon(ui_->label_c1_max,
+                  QString("label_%1_channel.svg").arg(name_channel_1_),
+                  10,
+                  10);
+    setVectorIcon(ui_->label_c2_min,
+                  QString("label_%1_channel.svg").arg(name_channel_2_),
+                  10,
+                  10);
+    setVectorIcon(ui_->label_c2_max,
+                  QString("label_%1_channel.svg").arg(name_channel_2_),
+                  10,
+                  10);
+    setVectorIcon(ui_->label_c3_min,
+                  QString("label_%1_channel.svg").arg(name_channel_3_),
+                  10,
+                  10);
+    setVectorIcon(ui_->label_c3_max,
+                  QString("label_%1_channel.svg").arg(name_channel_3_),
+                  10,
+                  10);
+    setVectorIcon(ui_->label_c4_min,
+                  QString("label_%1_channel.svg").arg(name_channel_4_),
+                  10,
+                  10);
+    setVectorIcon(ui_->label_c4_max,
+                  QString("label_%1_channel.svg").arg(name_channel_4_),
+                  10,
+                  10);
+
+    setVectorIcon(ui_->label_minmax, "lower_upper_bound.svg", 8, 35);
 }
 
 
@@ -415,6 +363,24 @@
     connect(&update_timer_, SIGNAL(timeout()), this, SLOT(loop()));
 }
 
+
+void MainWindow::initialize_ui_signals()
+{
+    connect(ui_->splitter,
+            &QSplitter::splitterMoved,
+            this,
+            &MainWindow::persist_settings_deferred);
+
+    connect(ui_->acEdit,
+            &QAbstractButton::clicked,
+            this,
+            &MainWindow::persist_settings_deferred);
+
+    connect(ui_->acToggle,
+            &QAbstractButton::clicked,
+            this,
+            &MainWindow::persist_settings_deferred);
+}
 
 void MainWindow::initialize_shortcuts()
 {
