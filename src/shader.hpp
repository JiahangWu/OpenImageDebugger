--- conflicted
+++ resolved
@@ -44,10 +44,6 @@
 
     std::string getShaderType(GLuint type);
     bool shaderIsOutdated(TexelChannels texel_format,
-<<<<<<< HEAD
-                          const std::vector<std::string>& uniforms);
-=======
                           const std::vector<std::string>& uniforms,
                           const char* pixel_layout);
->>>>>>> eba779f5
 };