--- conflicted
+++ resolved
@@ -84,11 +84,7 @@
 
     for (int c = 0; c < channels; ++c) {
         if (type == BufferType::Float32 || type == BufferType::Float64) {
-<<<<<<< HEAD
-            float fpix = reinterpret_cast<const float*>(buffer)[pos + c];
-=======
             const float fpix = reinterpret_cast<const float*>(buffer)[pos + c];
->>>>>>> 81b7ea2b
             message << fpix;
         } else if (type == BufferType::UnsignedByte) {
             const short fpix = buffer[pos + c];
@@ -141,17 +137,6 @@
         for (int x = 0; x < buffer_width_i; ++x) {
             const int i = y * step + x;
             for (int c = 0; c < channels; ++c) {
-<<<<<<< HEAD
-                if (type == BufferType::Float32 || type == BufferType::Float64)
-                    lowest[c] = (std::min)(lowest[c],
-                                           reinterpret_cast<const float*>(
-                                               buffer)[channels * i + c]);
-                else if (type == BufferType::UnsignedByte)
-                    lowest[c] = (std::min)(
-                        lowest[c],
-                        static_cast<float>(buffer[channels * i + c]));
-                else if (type == BufferType::Short)
-=======
                 if (type == BufferType::Float32 ||
                     type == BufferType::Float64) {
                     lowest[c] = (std::min)(lowest[c],
@@ -162,34 +147,22 @@
                         lowest[c],
                         static_cast<float>(buffer[channels * i + c]));
                 } else if (type == BufferType::Short) {
->>>>>>> 81b7ea2b
                     lowest[c] = (std::min)(
                         lowest[c],
                         static_cast<float>(reinterpret_cast<const short*>(
                             buffer)[channels * i + c]));
-<<<<<<< HEAD
-                else if (type == BufferType::UnsignedShort)
-=======
                 } else if (type == BufferType::UnsignedShort) {
->>>>>>> 81b7ea2b
                     lowest[c] =
                         (std::min)(lowest[c],
                                    static_cast<float>(
                                        reinterpret_cast<const unsigned short*>(
                                            buffer)[channels * i + c]));
-<<<<<<< HEAD
-                else if (type == BufferType::Int32)
-=======
                 } else if (type == BufferType::Int32) {
->>>>>>> 81b7ea2b
                     lowest[c] = (std::min)(
                         lowest[c],
                         static_cast<float>(reinterpret_cast<const int*>(
                             buffer)[channels * i + c]));
-<<<<<<< HEAD
-=======
                 }
->>>>>>> 81b7ea2b
             }
         }
     }
@@ -215,16 +188,6 @@
         for (int x = 0; x < buffer_width_i; ++x) {
             const int i = y * step + x;
             for (int c = 0; c < channels; ++c) {
-<<<<<<< HEAD
-                if (type == BufferType::Float32 || type == BufferType::Float64)
-                    upper[c] = (std::max)(upper[c],
-                                          reinterpret_cast<const float*>(
-                                              buffer)[channels * i + c]);
-                else if (type == BufferType::UnsignedByte)
-                    upper[c] = (std::max)(
-                        upper[c], static_cast<float>(buffer[channels * i + c]));
-                else if (type == BufferType::Short)
-=======
                 if (type == BufferType::Float32 ||
                     type == BufferType::Float64) {
                     upper[c] = (std::max)(upper[c],
@@ -234,34 +197,22 @@
                     upper[c] = (std::max)(
                         upper[c], static_cast<float>(buffer[channels * i + c]));
                 } else if (type == BufferType::Short) {
->>>>>>> 81b7ea2b
                     upper[c] = (std::max)(
                         upper[c],
                         static_cast<float>(reinterpret_cast<const short*>(
                             buffer)[channels * i + c]));
-<<<<<<< HEAD
-                else if (type == BufferType::UnsignedShort)
-=======
                 } else if (type == BufferType::UnsignedShort) {
->>>>>>> 81b7ea2b
                     upper[c] =
                         (std::max)(upper[c],
                                    static_cast<float>(
                                        reinterpret_cast<const unsigned short*>(
                                            buffer)[channels * i + c]));
-<<<<<<< HEAD
-                else if (type == BufferType::Int32)
-=======
                 } else if (type == BufferType::Int32) {
->>>>>>> 81b7ea2b
                     upper[c] = (std::max)(
                         upper[c],
                         static_cast<float>(reinterpret_cast<const int*>(
                             buffer)[channels * i + c]));
-<<<<<<< HEAD
-=======
                 }
->>>>>>> 81b7ea2b
             }
         }
     }
@@ -294,13 +245,8 @@
         float maxIntensity = 1.0f;
         if (type == BufferType::UnsignedByte) {
             maxIntensity = 255.0f;
-<<<<<<< HEAD
-        } else if (type == BufferType::Short) { // All non-real values have max
-                                                // color 255
-=======
         } else if (type == BufferType::Short) {
             // All non-real values have max color 255
->>>>>>> 81b7ea2b
             maxIntensity =
                 static_cast<float>((std::numeric_limits<short>::max)());
         } else if (type == BufferType::UnsignedShort) {
