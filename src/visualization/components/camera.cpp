--- conflicted
+++ resolved
@@ -1,7 +1,7 @@
 /*
  * The MIT License (MIT)
  *
- * Copyright (c) 2015-2024 OpenImageDebugger contributors
+ * Copyright (c) 2015-2019 OpenImageDebugger contributors
  * (https://github.com/OpenImageDebugger/OpenImageDebugger)
  *
  * Permission is hereby granted, free of charge, to any person obtaining a copy
@@ -101,12 +101,10 @@
     handle_key_events();
 }
 
-
-<<<<<<< HEAD
 std::pair<float, float> Camera::get_buffer_initial_dimensions() const
 {
     GameObject* buffer_obj = game_object_->stage->get_game_object("buffer");
-    Buffer* buff = buffer_obj->get_component<Buffer>("buffer_component");
+    const auto* buff = buffer_obj->get_component<Buffer>("buffer_component");
 
     vec4 buf_dim = buffer_obj->get_pose() *
                    vec4(buff->buffer_width_f, buff->buffer_height_f, 0, 1);
@@ -117,11 +115,7 @@
     return std::make_pair(x, y);
 }
 
-
-void Camera::update_object_pose()
-=======
 void Camera::update_object_pose() const
->>>>>>> 81b7ea2b
 {
     if (game_object_ != nullptr) {
         const vec4 position{-camera_pos_x_, -camera_pos_y_, 0.0f, 1.0f};
@@ -223,25 +217,25 @@
 }
 
 
-void Camera::scale_at(const vec4& center_ndc, const float delta)
-{
-<<<<<<< HEAD
+void Camera::scale_at(const vec4& center_ndc, float delta)
+{
     // Check if lowest zoom value has been reached.
     if (delta < 0) {
 
         // Ratio which defines farthest zoom limit. (0; 1].
         // 1 forbids to zoom farther then window size.
         // 0 allows unlimited zoom-out.
-        const static float ratio_lowest = 0.75f;
+        static constexpr float ratio_lowest = 0.75f;
 
         // Get initial dimensions of buffer (without zoom).
-        const auto pair_dim = get_buffer_initial_dimensions();
+        const auto [buffer_width, buffer_height] =
+            get_buffer_initial_dimensions();
 
         // Find lowest allowed zoom ratio.
         const float zoom_lowest_x =
-            ratio_lowest * canvas_width_ / pair_dim.first;
+            ratio_lowest * static_cast<float>(canvas_width_) / buffer_width;
         const float zoom_lowest_y =
-            ratio_lowest * canvas_height_ / pair_dim.second;
+            ratio_lowest * static_cast<float>(canvas_height_) / buffer_height;
         const float zoom_lowest = std::min(zoom_lowest_x, zoom_lowest_y);
 
         // Find lowest allowed zoom power.
@@ -250,8 +244,9 @@
 
         // Find lowest allowed delta.
         const float delta_lowest = zoom_power_lowest - zoom_power_;
-        if (delta_lowest >= 0)
+        if (delta_lowest >= 0) {
             return;
+        }
 
         // Update delta if view matrix is near its lowest zoom.
         delta = std::max(delta, delta_lowest);
@@ -263,21 +258,19 @@
         // Closest zoom power. It may be any positive value.
         // 1 forbids to zoom closer then original matrix scale.
         // infinity allows unlimited zoom-in.
-        const static float zoom_power_greatest = 50.0f;
+        static constexpr float zoom_power_greatest = 50.0f;
 
         // Find greatest allowed delta.
         const float delta_greatest = zoom_power_greatest - zoom_power_;
-        if (delta_greatest <= 0)
+        if (delta_greatest <= 0) {
             return;
+        }
 
         // Update delta if view matrix is near its greatest zoom.
         delta = std::min(delta, delta_greatest);
     }
 
-    mat4 vp_inv = game_object_->get_pose() * projection.inv();
-=======
     const mat4 vp_inv = game_object_->get_pose() * projection.inv();
->>>>>>> 81b7ea2b
 
     const float delta_zoom = std::pow(zoom_factor, -delta);
 
@@ -312,74 +305,41 @@
 
 void Camera::set_initial_zoom()
 {
-<<<<<<< HEAD
-    const static float zoom_power_step = 0.1f;
-
-=======
-    GameObject* buffer_obj = game_object_->stage->get_game_object("buffer");
-    const auto* buff = buffer_obj->get_component<Buffer>("buffer_component");
-
-    vec4 buf_dim =
-        buffer_obj->get_pose() *
-        vec4(buff->buffer_width_f, buff->buffer_height_f, 0.0f, 1.0f);
->>>>>>> 81b7ea2b
+    static constexpr float zoom_power_step = 0.1f;
 
     // Get initial dimensions of buffer (without zoom).
-    const auto pair_dim = get_buffer_initial_dimensions();
+    const auto [init_buffer_width, init_buffer_height] =
+        get_buffer_initial_dimensions();
 
     zoom_power_ = 0.0f;
 
     const auto canvas_width_f  = static_cast<float>(canvas_width_);
     const auto canvas_height_f = static_cast<float>(canvas_height_);
 
-<<<<<<< HEAD
-    if (canvas_width_ > pair_dim.first && canvas_height_ > pair_dim.second) {
+    if (canvas_width_f > init_buffer_width &&
+        canvas_height_f > init_buffer_height) {
         // Zoom in
         zoom_power_ += zoom_power_step;
         float new_zoom = compute_zoom();
 
         // Iterate until buffer can fit inside the canvas
-        while (canvas_width_ > new_zoom * pair_dim.first &&
-               canvas_height_ > new_zoom * pair_dim.second) {
+        while (canvas_width_f > new_zoom * init_buffer_width &&
+               canvas_height_f > new_zoom * init_buffer_height) {
             zoom_power_ += zoom_power_step;
             new_zoom = compute_zoom();
         }
 
         zoom_power_ -= zoom_power_step;
-    } else if (canvas_width_ < pair_dim.first ||
-               canvas_height_ < pair_dim.second) {
+    } else if (canvas_width_f < init_buffer_width ||
+               canvas_height_f < init_buffer_height) {
         // Zoom out
         zoom_power_ -= zoom_power_step;
         float new_zoom = compute_zoom();
 
         // Iterate until buffer can fit inside the canvas
-        while (canvas_width_ < new_zoom * pair_dim.first ||
-               canvas_height_ < new_zoom * pair_dim.second) {
+        while (canvas_width_f < new_zoom * init_buffer_width ||
+               canvas_height_f < new_zoom * init_buffer_height) {
             zoom_power_ -= zoom_power_step;
-=======
-    if (canvas_width_f > buf_dim.x() && canvas_height_f > buf_dim.y()) {
-        // Zoom in
-        zoom_power_ += 1.0f;
-        float new_zoom = compute_zoom();
-
-        // Iterate until buffer can fit inside the canvas
-        while (canvas_width_f > new_zoom * buf_dim.x() &&
-               canvas_height_f > new_zoom * buf_dim.y()) {
-            zoom_power_ += 1.0f;
-            new_zoom = compute_zoom();
-        }
-
-        zoom_power_ -= 1.0f;
-    } else if (canvas_width_f < buf_dim.x() || canvas_height_f < buf_dim.y()) {
-        // Zoom out
-        zoom_power_ -= 1.0f;
-        float new_zoom = compute_zoom();
-
-        // Iterate until buffer can fit inside the canvas
-        while (canvas_width_f < new_zoom * buf_dim.x() ||
-               canvas_height_f < new_zoom * buf_dim.y()) {
-            zoom_power_ -= 1.0f;
->>>>>>> 81b7ea2b
             new_zoom = compute_zoom();
         }
     }
