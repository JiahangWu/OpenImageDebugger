--- conflicted
+++ resolved
@@ -31,13 +31,7 @@
 #include <Python.h>
 
 
-<<<<<<< HEAD
-#if PY_MAJOR_VERSION == 2
-#define PY_INT_CHECK_FUNC PyInt_Check
-#else
-=======
 #if PY_MAJOR_VERSION == 3
->>>>>>> 81b7ea2b
 #define PY_INT_CHECK_FUNC PyLong_Check
 #else
 #error "Unsupported Python version"
