/*
 * The MIT License (MIT)
 *
 * Copyright (c) 2015-2024 OpenImageDebugger contributors
 * (https://github.com/OpenImageDebugger/OpenImageDebugger)
 *
 * Permission is hereby granted, free of charge, to any person obtaining a copy
 * of this software and associated documentation files (the "Software"), to
 * deal in the Software without restriction, including without limitation the
 * rights to use, copy, modify, merge, publish, distribute, sublicense, and/or
 * sell copies of the Software, and to permit persons to whom the Software is
 * furnished to do so, subject to the following conditions:
 *
 * The above copyright notice and this permission notice shall be included in
 * all copies or substantial portions of the Software.
 *
 * THE SOFTWARE IS PROVIDED "AS IS", WITHOUT WARRANTY OF ANY KIND, EXPRESS OR
 * IMPLIED, INCLUDING BUT NOT LIMITED TO THE WARRANTIES OF MERCHANTABILITY,
 * FITNESS FOR A PARTICULAR PURPOSE AND NONINFRINGEMENT. IN NO EVENT SHALL THE
 * AUTHORS OR COPYRIGHT HOLDERS BE LIABLE FOR ANY CLAIM, DAMAGES OR OTHER
 * LIABILITY, WHETHER IN AN ACTION OF CONTRACT, TORT OR OTHERWISE, ARISING
 * FROM, OUT OF OR IN CONNECTION WITH THE SOFTWARE OR THE USE OR OTHER DEALINGS
 * IN THE SOFTWARE.
 */

#include "raw_data_decode.h"

#include <cassert>

std::vector<std::uint8_t>
make_float_buffer_from_double(const std::vector<std::uint8_t>& buff_double)
{
    const std::size_t element_count = buff_double.size() / sizeof(double);
    std::vector<std::uint8_t> buff_float(element_count * sizeof(float));

    // Cast from double to float
<<<<<<< HEAD
    const double* src = reinterpret_cast<const double*>(buff_double.data());
    float* dst        = reinterpret_cast<float*>(buff_float.data());
=======
    const auto src = reinterpret_cast<const double*>(buff_double.data());
    auto* dst      = reinterpret_cast<float*>(buff_float.data());
>>>>>>> 81b7ea2b
    for (std::size_t i = 0; i < element_count; ++i) {
        dst[i] = static_cast<float>(src[i]);
    }

    return buff_float;
}


size_t typesize(const BufferType type)
{
    switch (type) {
    case BufferType::Int32:
        return sizeof(int32_t);
    case BufferType::Short:
        [[fallthrough]];
    case BufferType::UnsignedShort:
        return sizeof(int16_t);
    case BufferType::Float32:
        return sizeof(float);
    case BufferType::Float64:
        return sizeof(double);
    case BufferType::UnsignedByte:
        return sizeof(std::uint8_t);
    default:
        assert("unknow BufferType received");
        return sizeof(std::uint8_t);
    }
}<|MERGE_RESOLUTION|>--- conflicted
+++ resolved
@@ -34,13 +34,8 @@
     std::vector<std::uint8_t> buff_float(element_count * sizeof(float));
 
     // Cast from double to float
-<<<<<<< HEAD
-    const double* src = reinterpret_cast<const double*>(buff_double.data());
-    float* dst        = reinterpret_cast<float*>(buff_float.data());
-=======
     const auto src = reinterpret_cast<const double*>(buff_double.data());
     auto* dst      = reinterpret_cast<float*>(buff_float.data());
->>>>>>> 81b7ea2b
     for (std::size_t i = 0; i < element_count; ++i) {
         dst[i] = static_cast<float>(src[i]);
     }
