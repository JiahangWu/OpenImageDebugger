--- conflicted
+++ resolved
@@ -259,16 +259,10 @@
 
     buff_prog.create(shader::buff_vert_shader,
                      shader::buff_frag_shader,
-<<<<<<< HEAD
-                     channelType, { "mvp",
-                                    "sampler", "brightness_contrast",
-                                    "buffer_dimension", "enable_borders"});
-=======
                      channelType,
                      pixel_layout_, { "mvp",
                                       "sampler", "brightness_contrast",
                                       "buffer_dimension", "enable_borders"});
->>>>>>> eba779f5
 }
 
 bool Buffer::initialize() {
