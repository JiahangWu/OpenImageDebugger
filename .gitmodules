[submodule "src/thirdparty/Eigen"]
	path = src/thirdparty/Eigen
<<<<<<< HEAD
	url = https://github.com/csantosbh/eigen.git
	branch = v3.4
=======
	url = https://github.com/OpenImageDebugger/eigen.git
	branch = v3.4
[submodule "resources/giwscripts/thirdparty/pysigset"]
	path = resources/giwscripts/thirdparty/pysigset
	url = https://github.com/csantosbh/pysigset.git
	branch = v0.3
>>>>>>> d388dfeb
<|MERGE_RESOLUTION|>--- conflicted
+++ resolved
@@ -1,13 +1,4 @@
 [submodule "src/thirdparty/Eigen"]
 	path = src/thirdparty/Eigen
-<<<<<<< HEAD
-	url = https://github.com/csantosbh/eigen.git
-	branch = v3.4
-=======
 	url = https://github.com/OpenImageDebugger/eigen.git
-	branch = v3.4
-[submodule "resources/giwscripts/thirdparty/pysigset"]
-	path = resources/giwscripts/thirdparty/pysigset
-	url = https://github.com/csantosbh/pysigset.git
-	branch = v0.3
->>>>>>> d388dfeb
+	branch = v3.4