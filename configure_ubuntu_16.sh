#!/usr/bin/env bash
echo "Starting GDB ImageWatch configuration for Ubuntu 16.04."
set -e
<<<<<<< HEAD
sudo apt update
sudo apt install -y libpython3-dev libglew-dev python3-numpy python3-pip texinfo libfreetype6-dev libeigen3-dev
sudo -H pip3 install pysigset
mkdir -p build
=======
sudo apt-get -y install libpython3-dev
mkdir build
>>>>>>> af966170
cd build
export QT_SELECT=5
qmake ..
make -j$(nproc)
cd ..
echo "source $(pwd)/build/gdb-imagewatch.py" > ~/.gdbinit
echo "Completed configuration of GDB ImageWatch."<|MERGE_RESOLUTION|>--- conflicted
+++ resolved
@@ -1,19 +1,13 @@
 #!/usr/bin/env bash
 echo "Starting GDB ImageWatch configuration for Ubuntu 16.04."
 set -e
-<<<<<<< HEAD
-sudo apt update
-sudo apt install -y libpython3-dev libglew-dev python3-numpy python3-pip texinfo libfreetype6-dev libeigen3-dev
-sudo -H pip3 install pysigset
-mkdir -p build
-=======
 sudo apt-get -y install libpython3-dev
 mkdir build
->>>>>>> af966170
 cd build
 export QT_SELECT=5
 qmake ..
 make -j$(nproc)
+make install
 cd ..
 echo "source $(pwd)/build/gdb-imagewatch.py" > ~/.gdbinit
 echo "Completed configuration of GDB ImageWatch."