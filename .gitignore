# CMake build directory
build/

# Visual Studio Code project settings
.vscode/
<<<<<<< HEAD
.DS_Store
CMakeLists.txt.user
=======

# Qt Creator project settings
CMakeLists.txt.user

# MacOS Desktop Service Store file
.DS_Store
>>>>>>> dedbc18f
<|MERGE_RESOLUTION|>--- conflicted
+++ resolved
@@ -3,14 +3,9 @@
 
 # Visual Studio Code project settings
 .vscode/
-<<<<<<< HEAD
-.DS_Store
-CMakeLists.txt.user
-=======
 
 # Qt Creator project settings
 CMakeLists.txt.user
 
 # MacOS Desktop Service Store file
-.DS_Store
->>>>>>> dedbc18f
+.DS_Store