--- conflicted
+++ resolved
@@ -180,26 +180,21 @@
 The settings file for the plugin can be located under
 `$HOME/.config/OpenImageDebugger.ini`. You can change the following settings:
 
-<<<<<<< HEAD
- * **Rendering**
-    * *maximum_framerate* Determines the maximum framerate for the buffer
-    rendering backend. Must be greater than 0.
- * **UI**
-    * *list_position* Determines the position of symbols list.
-        * `left` Default value.
-        * `right`
-        * `top`
-        * `bottom`
-    * *minmax_compact* Changes the position of min/max intensity controller.
-        * `true` Places min/max intensity controller in the sam row with the toolbar.
-        * `false` Places min/max intensity controller below the toolbar. Default value.
-    * *colorspace* Selects the order of colorspace channels on the UI.
-        * `rgba` Default value.
-        * `bgra`
-=======
 * **Rendering**
-  * *maximum_framerate* Determines the maximum framerate for the buffer rendering backend. Must be greater than 0.
->>>>>>> db674c86
+  * *maximum_framerate* Determines the maximum framerate for the buffer
+  rendering backend. Must be greater than 0.
+* **UI**
+  * *list_position* Determines the position of symbols list.
+    * `left` Default value.
+    * `right`
+    * `top`
+    * `bottom`
+  * *minmax_compact* Changes the position of min/max intensity controller.
+    * `true` Places min/max intensity controller in the sam row with the toolbar.
+    * `false` Places min/max intensity controller below the toolbar. Default value.
+  * *colorspace* Selects the order of colorspace channels on the UI.
+    * `rgba` Default value.
+    * `bgra`
 
 ## Advanced configuration
 
